--- conflicted
+++ resolved
@@ -2,23 +2,19 @@
 name = "hulc2envolventecte"
 version = "1.3.0"
 authors = ["Rafael Villar Burke <pachi@ietcc.csic.es>"]
-<<<<<<< HEAD
 edition = "2018"
-=======
 description = "Export data from a HULC project to the EnvolventeCTE JSON format"
 repository = "https://github.com/pachi/hulc2envolventecte"
 readme = "README.md"
 keywords = ["buildings", "energy", "ISO EN 52000", "CTE", "EnvolventeCTE"]
 categories = ["command-line-utilities", "science"]
 license = "MIT"
->>>>>>> 4df5768c
 
 [dependencies]
 encoding = "0.2"
 exitfailure = "0.5.1"
 failure = "0.1.5"
 glob = "0.2"
-<<<<<<< HEAD
 serde = "1.0.88"
 serde_json = "1.0.38"
 serde_derive = "1.0.88"
@@ -30,10 +26,4 @@
 lto = true
 codegen-units = 1
 incremental = false
-opt-level = "z"
-=======
-serde = "1.0.67"
-serde_json = "1.0.22"
-serde_derive = "1.0.67"
-uuid = { version = "0.6.5", features = ["v4"] }
->>>>>>> 4df5768c
+opt-level = "z"